<<<<<<< HEAD
=======
import logging
import threading
import psutil
import pynvml
>>>>>>> 00b4dee8
import datetime
import logging
import queue
import threading
import time
from typing import Any, Dict, List

import psutil
import pynvml

from determined.common import api
from determined.common.api import TrialProfilerMetricsBatch

SYSTEM_METRIC_TYPE_ENUM = "PROFILER_METRIC_TYPE_SYSTEM"

LOG_NAMESPACE = "determined-profiler"




class ProfilerAgent:
    """
    Agent that collects metrics and sends them to the master. It has:
    - a thread to send data to the Master API (sender_thread)
    - a thread to collect System Metrics and periodically flush to sender_thread (sys_metric_collector_thread)
    - [UNIMPLEMENTED] something to batch Timings and periodically flush to sender_thread (timings_batcher)

    The ProfilerAgent needs to be created at the beginning of training and it needs
    to be notified every time the batch_idx increases.

    You can also ship Timings through the ProfilerAgent with the record_timing() method. This
    functionality has not yet been implemented - we need to batch the timings and periodically
    flush them to the sender_thread.

    Profiling is only active between start_on_batch and end_after_batch. It will also automatically
    shut down 5 minutes after starting. When profiling is not active, no system metrics are collected
    and the record_timing function is a no-op.

    Usage:
    ```
    profiler_agent = ProfilerAgent(self, trial_id, agent_id, master_url, start_on_batch, end_after_batch)

    for batch_idx, batch in enumerate(batches):
        profiler_agent.update_batch_idx(batch_idx)

        # NOTE: Timing API has not been fully developed yet
        forward_pass_timing = Timing("forward_pass")
        forward_pass_timing.start()
        # Do forward pass
        forward_pass_timing.end()
        profiler_agent.record_timing(forward_pass_timing)
    ```
    """
    def __init__(self, trial_id, agent_id, master_url, start_on_batch, end_after_batch):
        self.current_batch_idx = 0
        self.agent_id = agent_id
        self.trial_id = trial_id
        self.master_url = master_url
        self.start_on_batch = start_on_batch
        self.end_after_batch = end_after_batch

        # Track duration to stop collecting after 5 minutes. start_time also serves as
        # the indicator that collection has begun.
        self.start_time = None
        # TODO: Currently we only check for shutdown in update_batch_idx(). This is a problem when there
        #       is a long period of time between batch_idx being updated (such as during validation)
        #       because it won't shut down until validation completes. We probably need to create a
        #       new thread to enforce the timeout correctly.
        self.max_collection_seconds = 300
        self.has_finished = False

        # Set up the thread responsible for making API calls
        self.send_queue = queue.Queue()
        self.sender_thread = ProfilerSenderThread(self.send_queue, self.master_url)
        self.sender_thread.start()

        # Launch the system metric collecting thread, but not the actual collection of metrics
        self.sys_metric_collector_thread = SysMetricCollectorThread(trial_id, agent_id, self.send_queue)
        self.sys_metric_collector_thread.start()

        # TODO: Add data structure to batch timings and then send to SenderThread
        #       Does this need to be its own thread to flush correctly?
        # self.timings_batcher = TimingsBatcher()

    @property
    def is_enabled(self):
        # If the timer didn't start, collection hasn't been enabled
        has_started = self.start_time is not None
        return has_started and not self.has_finished

    def update_batch_idx(self, new_batch_idx: int):
        self.current_batch_idx = new_batch_idx
        self.sys_metric_collector_thread.update_batch_idx(self.current_batch_idx)

        # Check if we should start collecting metrics
        if not self.is_enabled and not self.has_finished and self.current_batch_idx >= self.start_on_batch:
            self._begin_collection()
            self.start_time = time.time()

        # Check if we should stop collecting metrics.
        if self.is_enabled:
            exceeded_max_batch = self.current_batch_idx > self.end_after_batch
            exceeded_max_dur = time.time() - self.start_time > self.max_collection_seconds
            if exceeded_max_batch or exceeded_max_dur:
                self._end_collection()
                self.has_finished = True


    def _begin_collection(self):
        self.sys_metric_collector_thread.activate()
        # TODO: Start up TimingBatcher as well

    def _end_collection(self):
        self.sys_metric_collector_thread.kill()
        self.sender_thread.kill()
        # TODO: Shut down TimingBatcher as well

        self.sys_metric_collector_thread.join()
        self.sender_thread.join()


    def record_timing(self):
        if not self.is_enabled:
            return
        # TODO: Add new timing to TimingBatcher



class Measurement:
    def __init__(self, timestamp: datetime.datetime, batch_idx, value):
        self.timestamp = timestamp
        self.batch_idx = batch_idx
        self.measurement = value


class SysMetricType:
    GPU_UTIL_METRIC = "gpu_util"
    GPU_FREE_MEMORY_METRIC = "gpu_free_memory"
    NET_THRU_SENT_METRIC = "net_throughput_sent"
    NET_THRU_RECV_METRIC = "net_throughput_recv"
    DISK_IOPS_METRIC = "disk_iops"
    DISK_THRU_READ_METRIC = "disk_throughput_read"
    DISK_THRU_WRITE_METRIC = "disk_throughput_write"
    FREE_MEM_METRIC = "free_memory"
    SIMPLE_CPU_UTIL_METRIC = "cpu_util_simple"


class SysMetricBatcher:
    """
    Data structure to collect batches of SysMetrics and then convert them to the format expected by the API
    """

    def __init__(self, trial_id, agent_id):
        self.trial_id = trial_id
        self.agent_id = agent_id
        self.clear()

    def clear(self):
        self.batch = {
            SysMetricType.GPU_UTIL_METRIC: {},
            # "GPU_MEM": [],
            SysMetricType.NET_THRU_SENT_METRIC: [],
            SysMetricType.NET_THRU_RECV_METRIC: [],
            # "DISK_FREE": [],
            SysMetricType.DISK_IOPS_METRIC: [],
            SysMetricType.DISK_THRU_READ_METRIC: [],
            SysMetricType.DISK_THRU_WRITE_METRIC: [],
            SysMetricType.FREE_MEM_METRIC: [],
            SysMetricType.SIMPLE_CPU_UTIL_METRIC: []
        }

    def add_nongpu_measurement(self, metric_type, measurement):
        assert metric_type in self.batch.keys(), \
            f"Tried to add unknown type of non-GPU metric: {metric_type}"
        self.batch[metric_type].append(measurement)

    def add_gpu_measurement(self, metric_type, gpu_uuid, measurement):
        assert metric_type in self.batch.keys(), \
            f"Tried to add unknown type of GPU metric: {metric_type}"
        if gpu_uuid not in self.batch[metric_type].keys():
            self.batch[metric_type][gpu_uuid] = []
        self.batch[metric_type][gpu_uuid].append(measurement)

    def convert_to_timestamp_str(self, timestamp: datetime.datetime):
        assert isinstance(timestamp, datetime.datetime), \
            f"Input to conversion function must be a datetime object. Instead got {type(timestamp)}"
        return timestamp.isoformat() + "Z"

    def convert_to_post_format(self) -> List[TrialProfilerMetricsBatch]:
        def to_post_format(measurements: List[Any], labels: Dict[str, Any]) -> TrialProfilerMetricsBatch:
            values, batches, timestamps = [], [], []
            for m in measurements:
                values.append(m.measurement)
                batches.append(m.batch_index)
                timestamps.append(self.convert_to_timestamp_str(m.timestamp))
            return TrialProfilerMetricsBatch(values, batches, timestamps, labels)

        def make_labels(name: str, metric_type: str, gpu_uuid_label: str = "") -> Dict[str, Any]:
            return {
                "trialId": self.trial_id,
                "name": name,
                "agentId": self.agent_id,
                "gpuUuid": gpu_uuid_label,
                "metricType": metric_type
            }

        trial_profiler_metrics_batches = []
        for metric_name in self.batch.keys():
            # TODO: Don't forget to include GPU Memory
            if metric_name != SysMetricType.GPU_UTIL_METRIC and len(self.batch[metric_name]) > 0:
                trial_profiler_metrics_batches.append(to_post_format(
                    self.batch[metric_name],
                    make_labels(metric_name, SYSTEM_METRIC_TYPE_ENUM),
                ))

            # GPU Metrics need to be grouped by GPU UUID
            # TODO: Don't forget to include GPU Memory
            if metric_name == SysMetricType.GPU_UTIL_METRIC and len(self.batch[metric_name].keys()) > 0:
                for gpu_uuid in self.batch[metric_name].keys():
                    trial_profiler_metrics_batches.append(to_post_format(
                        self.batch[metric_name][gpu_uuid],
                        make_labels(metric_name, SYSTEM_METRIC_TYPE_ENUM, gpu_uuid_label=gpu_uuid)
                    ))

        return trial_profiler_metrics_batches


class SysMetricCollectorThread(threading.Thread):
    """
    Background thread for collecting profiler metrics at a high granularity and shipping them to the master

    - SimpleCpuUtilization = Measured in percent
    - FreeMemory = Measured in Gigabytes
    - NetworkSentThroughput = Measured in Gigabit/s
    - NetworkRecvThroughput = Measured in Gigabit/s
    - DiskIops
    - DiskReadThroughput = Measured in bytes/second
    - DiskWriteThroughput = Measured in bytes/second
    - GpuUtilization = Measured in percent
    """

    ACTIVE_POLL_INTERVAL = 1  # Check if metric collection has been turned on/off every 1 second
    FLUSH_INTERVAL = 10  # How often to make API calls
    MEASUREMENT_INTERVAL = 0.1

    def __init__(self, trial_id, agent_id, send_queue):

        self.is_active = False
        self.quitting = False

        self.current_batch_idx = 0
        self.send_queue = send_queue
        self.current_batch = SysMetricBatcher(trial_id, agent_id)
        self.current_batch.clear()

        super().__init__()

    def activate(self):
        self.is_active = True

    def kill(self):
        self.quitting = True

    def update_batch_idx(self, new_batch_idx):
        self.current_batch_idx = new_batch_idx

    def enqueue_for_async_send(self, metric_batch):
        # TODO: Handle exception
        # This method can theoretically raise a FULL error, but SimpleQueues are unbounded so
        # I don't think it will ever happen (https://docs.python.org/3/library/queue.html#queue.Queue.put)
        # self.log("Enqueuing metric batch", metric_batch)
        self.send_queue.put_nowait(metric_batch)

    def run(self) -> None:
        last_measurement_time = None
        batch_start_time = None
        cpu_util_collector = SimpleCpuUtilCollector()
        gpu_util_collector = GpuUtilCollector()
        gpu_memory_collection = GpuMemoryCollector()
        network_throughput_collector = NetThroughputCollector()
        free_memory_collector = FreeMemoryCollector()
        disk_collector = DiskReadWriteRateCollector()

        while True:
            if self.quitting:
                # We drop any partial batches
                break

            if not self.is_active:
                time.sleep(1)
                continue

            # One-time initialization
            if last_measurement_time is None:
                last_measurement_time = time.time()
                batch_start_time = time.time()
                network_throughput_collector.reset()
                disk_collector.reset()


            # Check if it is time to take a new measurement
            if time.time() - last_measurement_time > self.MEASUREMENT_INTERVAL:
                immutable_batch_idx = self.current_batch_idx
                cpu_util_measurement = cpu_util_collector.measure(immutable_batch_idx)
                gpu_util_measurements = gpu_util_collector.measure(immutable_batch_idx)
                gpu_memory_measurements = gpu_memory_collection.measure(immutable_batch_idx)
                net_thru_sent_measurement, net_thru_recv_measurement = network_throughput_collector.measure(immutable_batch_idx)
                free_memory_measurement = free_memory_collector.measure(immutable_batch_idx)
                disk_read_thru_measurement, disk_write_thru_measurement, iops_measurement = disk_collector.measure(immutable_batch_idx)

                for gpu_uuid in gpu_util_measurements.keys():
                    self.current_batch.add_gpu_measurement(SysMetricType.GPU_UTIL_METRIC, gpu_uuid, gpu_util_measurements[gpu_uuid])

                for gpu_uuid in gpu_memory_measurements.keys():
                    self.current_batch.add_gpu_measurement(SysMetricType.GPU_FREE_MEMORY_METRIC, gpu_uuid, gpu_util_measurements[gpu_uuid])

                self.current_batch.add_nongpu_measurement(SysMetricType.NET_THRU_SENT_METRIC, net_thru_sent_measurement)
                self.current_batch.add_nongpu_measurement(SysMetricType.NET_THRU_RECV_METRIC, net_thru_recv_measurement)
                self.current_batch.add_nongpu_measurement(SysMetricType.DISK_IOPS_METRIC, iops_measurement)
                self.current_batch.add_nongpu_measurement(SysMetricType.DISK_THRU_READ_METRIC, disk_read_thru_measurement)
                self.current_batch.add_nongpu_measurement(SysMetricType.DISK_THRU_WRITE_METRIC, disk_write_thru_measurement)
                self.current_batch.add_nongpu_measurement(SysMetricType.FREE_MEM_METRIC, free_memory_measurement)
                self.current_batch.add_nongpu_measurement(SysMetricType.SIMPLE_CPU_UTIL_METRIC, cpu_util_measurement)

                last_measurement_time = time.time()


            # Check if it is time to flush the batch and start a new batch
            if time.time() - batch_start_time > self.FLUSH_INTERVAL:
                self.enqueue_for_async_send(self.current_batch.convert_to_post_format())
                self.current_batch.clear()
                batch_start_time = time.time()

            time.sleep(0.02)









# This is a thread that exists solely so that we can make API calls without blocking
# It has a Queue through which work is sent to the thread
class ProfilerSenderThread(threading.Thread):
    POLL_INTERVAL_SECS = 0.5
    def __init__(self, inbound_queue: queue.Queue, master_url: str) -> None:
        self.master_url = master_url
        self.inbound_queue = inbound_queue
        self.quitting = False
        super().__init__()

    def run(self) -> None:
        while True:
            if self.quitting:
                break

            try:
                batch_to_send = self.inbound_queue.get_nowait()
            except queue.Empty:
                time.sleep(ProfilerSenderThread.POLL_INTERVAL_SECS)
                continue

            self.send_batch(batch_to_send)

    # This is a blocking operation that must handle all exceptions gracefully
    def send_batch(self, post_bodies: List[TrialProfilerMetricsBatch]):
        # TODO: In the case of repeated failure, this can take a long time
        #       and we have no mechanism to handle the inbound queue filling up
        max_attempts = 5

        # TODO: Convert to work with new multiple batch API

        for post_body in post_bodies:
            for i in range(max_attempts):
                try:
                    api.post_trial_profiler_metrics(
                        self.master_url,
                        post_body["values"],
                        post_body["batches"],
                        post_body["timestamps"],
                        post_body["labels"],
                    )
                    break
                except Exception as e:
                    # TODO: We could handle specific API errors differently as some are non-recoverable
                    # TODO: Log info about error
                    logging.warning(f"Failed to post metrics with labels {post_body['labels']} to the master: {e}")
                    time.sleep(i**2)  # exponential backoff


    def kill(self):
        self.quitting = True





GIGA = 1_000_000_000

class SimpleCpuUtilCollector:
    def measure(self, batch_idx):
        cpu_util = psutil.cpu_percent()
        timestamp = datetime.datetime.utcnow()
        return Measurement(timestamp, batch_idx, cpu_util)



class FreeMemoryCollector:
    # We choose to report free memory instead of available memory because it is useful to
    # be able to see memory usage for cached files, but we could change to available instead
    # https://psutil.readthedocs.io/en/latest/#psutil.virtual_memory
    def measure(self, batch_idx):
        free_mem_bytes = psutil.virtual_memory().free
        timestamp = datetime.datetime.utcnow()
        return Measurement(timestamp, batch_idx, free_mem_bytes * GIGA)



class NetThroughputCollector:
    def __init__(self):
        self.reset()

    def reset(self):
        self.start_time = time.time()
        net = psutil.net_io_counters()
        self.start_sent = net.bytes_sent
        self.start_recv = net.bytes_recv

    def measure(self, batch_idx):
        net = psutil.net_io_counters()
        end_time = time.time()

        sent_bytes_delta = net.bytes_sent - self.start_sent
        recv_bytes_delta = net.bytes_recv - self.start_recv

        time_delta = end_time - self.start_time

        self.start_time = end_time
        self.start_sent = net.bytes_sent
        self.start_recv = net.bytes_recv

        sent_throughput_bytes_per_second = sent_bytes_delta / time_delta
        recv_throughput_bytes_per_second = recv_bytes_delta / time_delta

        sent_throughput_gigabits_per_second = sent_throughput_bytes_per_second * 8 * GIGA
        recv_throughput_gigabits_per_second = recv_throughput_bytes_per_second * 8 * GIGA

        timestamp = datetime.datetime.fromtimestamp(end_time)
        return Measurement(timestamp, batch_idx, sent_throughput_gigabits_per_second), \
               Measurement(timestamp, batch_idx, recv_throughput_gigabits_per_second)


class DiskReadWriteRateCollector:
    def __init__(self):
        self.reset()

    def reset(self):
        self.start_time = time.time()
        disk = psutil.disk_io_counters()

        self.start_read_bytes = disk.read_bytes
        self.start_write_bytes = disk.write_bytes

        self.start_read_count = disk.read_count
        self.start_write_count = disk.write_count

    def measure(self, batch_idx):
        disk = psutil.disk_io_counters()
        end_time = time.time()

        read_bytes_delta = disk.read_bytes - self.start_read_bytes
        write_bytes_delta = disk.write_bytes - self.start_write_bytes

        read_count_delta = disk.read_count - self.start_read_count
        write_count_delta = disk.write_count - self.start_write_count

        time_delta = end_time - self.start_time

        self.start_time = end_time
        self.start_read_bytes = disk.read_bytes
        self.start_write_bytes = disk.write_bytes
        self.start_read_count = disk.read_count
        self.start_write_count = disk.write_count

        read_throughput_bytes_per_second = read_bytes_delta / time_delta
        write_throughput_bytes_per_second = write_bytes_delta / time_delta

        read_throughput_count_per_second = read_count_delta / time_delta
        write_throughput_count_per_second = write_count_delta / time_delta

        timestamp = datetime.datetime.fromtimestamp(end_time)
        read_throughput = Measurement(timestamp, batch_idx, read_throughput_bytes_per_second)
        write_throughput = Measurement(timestamp, batch_idx, write_throughput_bytes_per_second)
        iops = Measurement(timestamp, batch_idx, read_throughput_count_per_second + write_throughput_count_per_second)

        return read_throughput, write_throughput, iops


class GpuUtilCollector:
    def __init__(self):
        pynvml.nvmlInit()
        self.num_gpus = pynvml.nvmlDeviceGetCount()

    def measure(self, batch_idx):
        measurements = {}
        timestamp = datetime.datetime.utcnow()
        for i in range(self.num_gpus):
            handle = pynvml.nvmlDeviceGetHandleByIndex(i)
            try:
                util = pynvml.nvmlDeviceGetUtilizationRates(handle)
                measurements[handle] = Measurement(timestamp, batch_idx, util.gpu)
            except pynvml.NVMLError as e:
                logging.info(f"{LOG_NAMESPACE}: failed to sample GPU utilization for GPU {i}: {e}")
        return measurements


class GpuMemoryCollector():
    def __init__(self):
        pynvml.nvmlInit()
        self.num_gpus = pynvml.nvmlDeviceGetCount()

    def measure(self, batch_idx):
        measurements = {}
        timestamp = datetime.datetime.utcnow()
        for i in range(self.num_gpus):
            handle = pynvml.nvmlDeviceGetHandleByIndex(i)
            try:
                info = pynvml.nvmlDeviceGetMemoryInfo(handle)
                measurements[handle] = Measurement(timestamp, batch_idx, info.free)
            except pynvml.NVMLError as e:
                logging.info(f"{LOG_NAMESPACE}: failed to sample GPU memory for GPU {i}: {e}")
        return measurements<|MERGE_RESOLUTION|>--- conflicted
+++ resolved
@@ -1,10 +1,3 @@
-<<<<<<< HEAD
-=======
-import logging
-import threading
-import psutil
-import pynvml
->>>>>>> 00b4dee8
 import datetime
 import logging
 import queue
